--- conflicted
+++ resolved
@@ -190,9 +190,9 @@
             unsigned int ord : 16;
         } ordinal;
         struct {
-        unsigned int reserved : 31;
-        unsigned int importByOrdinal : 1;
-        };
+            unsigned int reserved : 31;
+            unsigned int importByOrdinal : 1;
+        } type;
 
         bool valid() const noexcept
         {
@@ -205,7 +205,7 @@
             {
                 return ImportType::unknown;
             }
-            return importByOrdinal ? ImportType::ordinal : ImportType::name;
+            return type.importByOrdinal ? ImportType::ordinal : ImportType::name;
         }
     };
     static_assert(sizeof(ImportAddressTableEntry) == sizeof(unsigned int), "Invalid size of ImportAddressTableEntry");
@@ -235,11 +235,10 @@
         {
             unsigned long long ord : 16;
         } ordinal;
-
         struct {
-        unsigned long long reserved : 63;
-        unsigned long long importByOrdinal : 1;
-        };
+            unsigned long long reserved : 63;
+            unsigned long long importByOrdinal : 1;
+        } type;
 
         bool valid() const noexcept
         {
@@ -252,7 +251,7 @@
             {
                 return ImportType::unknown;
             }
-            return importByOrdinal ? ImportType::ordinal : ImportType::name;
+            return type.importByOrdinal ? ImportType::ordinal : ImportType::name;
         }
     };
     static_assert(sizeof(ImportAddressTableEntry) == sizeof(unsigned long long), "Invalid size of ImportAddressTableEntry");
@@ -1943,37 +1942,26 @@
     using CallbackIterator = Iterator<CallbackEntry>;
 
 private:
-<<<<<<< HEAD
     const Pe<arch>& m_pe;
-    const typename DirTls<arch>::Type *const m_directory;
-
-public:
-    explicit Tls(const Pe<arch> &pe) noexcept : m_pe(pe), m_directory(pe.directory<DirTls<arch>>()) {}
-=======
     const typename DirTls<arch>::Type* const m_directory;
 
 public:
-    explicit Tls(const Pe<arch>& pe) noexcept : m_directory(pe.directory<DirTls<arch>>())
-    {
-    }
->>>>>>> 3ae5ed57
+    explicit Tls(const Pe<arch>& pe) noexcept
+        : m_pe(pe),
+        , m_directory(pe.directory<DirTls<arch>>())
+    {
+    }
 
     bool valid() const noexcept
     {
         return m_directory != nullptr;
     }
 
-<<<<<<< HEAD
-    const typename GenericTypes::FnImageTlsCallback *callbacks() const noexcept {
-        return valid() ? m_pe.byRva<typename GenericTypes::FnImageTlsCallback>(m_directory->AddressOfCallBacks)
-                       : nullptr;
-=======
     const typename GenericTypes::FnImageTlsCallback* callbacks() const noexcept
     {
         return valid()
-            ? reinterpret_cast<typename GenericTypes::FnImageTlsCallback*>(m_directory->AddressOfCallBacks)
+            ? m_pe.byRva<typename GenericTypes::FnImageTlsCallback>(m_directory->AddressOfCallBacks)
             : nullptr;
->>>>>>> 3ae5ed57
     }
 
     CallbackIterator begin() const noexcept
